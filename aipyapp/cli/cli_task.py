--- conflicted
+++ resolved
@@ -30,13 +30,8 @@
     'completion-menu.completion.current': 'bg:#005577 #ffffff', # 当前选中，亮蓝
     'completion-menu.meta': 'bg:#002244 #cccccc',               # 补全项的 meta 信息
     'completion-menu.meta.current': 'bg:#005577 #eeeeee',       # 当前选中的 meta
-<<<<<<< HEAD
-    'prompt': 'cyan',
-    'bottom-toolbar': "bg:#880000 cyan"
-=======
     'prompt': '#008080',
     'bottom-toolbar': "bg:#880000 #008080"
->>>>>>> 7112a3f2
 }
 
 class InteractiveConsole():
@@ -48,18 +43,6 @@
         self.settings = settings
         self.style_main = Style.from_dict(STYLE_MAIN)
         self.style_task = Style.from_dict(STYLE_AI)
-<<<<<<< HEAD
-        self.command_manager_main = CommandManager(tm, console)
-        self.command_manager_task = TaskCommandManager(tm, console)
-        self.completer_main = self.command_manager_main
-        self.completer_task = self.command_manager_task
-        self.toolbar_main = [('class:bottom-toolbar', f" {T('Please enter an instruction or `/help` for more information')} ")]
-        self.toolbar_task = [('class:bottom-toolbar', f" {T('[AI mode] Enter Ctrl+d or /done to end current task')} ")]
-        self.session = PromptSession(history=self.history, completer=self.completer_main, style=self.style_main, auto_suggest=AutoSuggestFromHistory(), cursor=CursorShape.BEAM, bottom_toolbar=self.toolbar_main)
-        self.session_task = PromptSession(history=self.history, completer=self.completer_task, style=self.style_task, auto_suggest=AutoSuggestFromHistory(), cursor=CursorShape.BLOCK, bottom_toolbar=self.toolbar_task)
-        
-
-=======
         self.command_manager = CommandManager(tm, console)
         self.completer = self.command_manager
         self.session = PromptSession(history=self.history, completer=self.completer, auto_suggest=AutoSuggestFromHistory(), bottom_toolbar=self.get_bottom_toolbar)
@@ -71,7 +54,6 @@
             text = T('Please enter an instruction or `/help` for more information')
         return [('class:bottom-toolbar', f" {text} ")]
     
->>>>>>> 7112a3f2
     def input_with_possible_multiline(self, prompt_text, task_mode=False):
         session = self.session
         style = self.style_task if task_mode else self.style_main
@@ -99,11 +81,7 @@
             self.console.print_exception()
 
     def start_task_mode(self, task, instruction):
-<<<<<<< HEAD
-        self.console.print(f"{T('[AI mode] Enter Ctrl+d or /done to end current task')}", style="cyan")
-=======
         #self.console.print(f"{T('Enter AI mode, start processing tasks, enter Ctrl+d or /done to end the task')}", style="cyan")
->>>>>>> 7112a3f2
         self.run_task(task, instruction)
         while True:
             self.command_manager.set_task_mode(task)
@@ -149,7 +127,7 @@
 
 def main(args):
     console = Console(record=True)
-    console.print(f"🚀 Python use - AIPython ({__version__}) [[pink]https://aipy.app[/pink]]", style="green")
+    console.print(f"🚀 Python use - AIPython ({__version__}) [[pink]https://aipy.app[/pink]]", style="bold green")
     console.print(read_text(__respkg__, "logo.txt"))
     conf = ConfigManager(args.config_dir)
     settings = conf.get_config()
