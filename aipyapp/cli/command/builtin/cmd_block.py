#!/usr/bin/env python
# -*- coding: utf-8 -*-

from typing import List, Tuple, Optional
from rich.syntax import Syntax

from .utils import row2table
from ..base import CommandMode, ParserCommand
from aipyapp import T

class BlockCommand(ParserCommand):
    """Block command"""
    name = "block"
    description = T("Manage code blocks")
    modes = [CommandMode.TASK]
    
<<<<<<< HEAD
    def get_arg_values(self, name, subcommand=None, partial=None) -> Optional[List[Tuple[str, str]]]:
        if name == 'index':
=======
    def get_arg_values(self, name, subcommand=None) -> Optional[List[Tuple[str, str]]]:
        if name == 'name':
>>>>>>> 158bd3b1
            ctx = self.manager.context
            return [(block.name, block.lang) for block in ctx.task.blocks]
        return None

    def add_subcommands(self, subparsers):
        subparsers.add_parser('list', help=T('List code blocks'))
        parser = subparsers.add_parser('show', help=T('Show code block source'))
        parser.add_argument('name', type=str, help=T('Name of the code block'))
        parser = subparsers.add_parser('run', help=T('Run code block'))
        parser.add_argument('name', type=str, help=T('Name of the code block'))

    def cmd(self, args, ctx):
        return self.cmd_list(args, ctx)
    
    def cmd_show(self, args, ctx):
        """显示代码块源码"""
        task = ctx.task
        block = task.blocks.get(args.name)
        if not block:
            ctx.console.print(T("Code block not found"))
            return False
        
        syntax = Syntax(block.code, block.lang, theme="github-dark", line_numbers=False)
        
        ctx.console.print(f"\n[bold]{T('Code Block')}: {block.name} (v{block.version})[/bold]")
        if block.path:
            ctx.console.print(f"[dim]{T('Path')}: {block.path}[/dim]")
        ctx.console.print("")
        ctx.console.print(syntax)
        return True
    
    def cmd_run(self, args, ctx):
        """运行代码块"""
        task = ctx.task
        block = task.blocks.get(args.name)
        if not block:
            ctx.console.print(T("Code block not found"))
            return False
        task.run_code_block(block)
        return True
    
    def cmd_list(self, args, ctx):
        """列出所有代码块"""
        task = ctx.task
        rows = []
        for block in task.blocks:
            # 计算代码大小
            code_size = len(block.code) if block.code else 0
            size_str = f"{code_size} chars"
            
            # 处理路径显示
            path_str = block.path if block.path else '-'
            if path_str != '-' and len(path_str) > 33:
                path_str = '...' + path_str[-30:]
            
            rows.append([
                block.name,
                f"v{block.version}",
                block.lang,
                path_str,
                size_str
            ])
        table = row2table(rows, title=T("Code Blocks"), headers=[T('Name'), T('Version'), T('Language'), T('Path'), T('Size')])
        ctx.console.print(table)
        return True<|MERGE_RESOLUTION|>--- conflicted
+++ resolved
@@ -14,13 +14,8 @@
     description = T("Manage code blocks")
     modes = [CommandMode.TASK]
     
-<<<<<<< HEAD
-    def get_arg_values(self, name, subcommand=None, partial=None) -> Optional[List[Tuple[str, str]]]:
-        if name == 'index':
-=======
     def get_arg_values(self, name, subcommand=None) -> Optional[List[Tuple[str, str]]]:
         if name == 'name':
->>>>>>> 158bd3b1
             ctx = self.manager.context
             return [(block.name, block.lang) for block in ctx.task.blocks]
         return None
@@ -59,7 +54,7 @@
         if not block:
             ctx.console.print(T("Code block not found"))
             return False
-        task.run_code_block(block)
+        task.runner.run_block(block)
         return True
     
     def cmd_list(self, args, ctx):
