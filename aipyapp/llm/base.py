--- conflicted
+++ resolved
@@ -129,23 +129,11 @@
     def _parse_response(self, response) -> AIMessage:
         pass
     
-<<<<<<< HEAD
-    def __call__(self, history, prompt, system_prompt=None, stream_processor=None, **kwargs):
-        # We shall only send system prompt once
-        if not history and system_prompt:
-            self.add_system_prompt(history, system_prompt)
-        history.add("user", prompt)
-
-        start = time.time()
-        try:
-            response = self.get_completion(history.get_messages(), **kwargs)
-=======
     def __call__(self, messages: list[Dict[str, Any]], stream_processor=None, **kwargs) -> AIMessage | ErrorMessage:
         messages = self._prepare_messages(messages)
         start = time.time()
         try:
             response = self.get_completion(messages, **kwargs)
->>>>>>> 158bd3b1
         except Exception as e:
             self.log.exception(f"{self.name} API Call failed", e=e)
             return ErrorMessage(content=str(e))
