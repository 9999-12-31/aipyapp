--- conflicted
+++ resolved
@@ -11,11 +11,8 @@
         parser = argparse.ArgumentParser(description="Python use - AIPython")
         parser.add_argument("-c", '--config', type=str, default=None, help="Toml config file")
         parser.add_argument('-p', '--python', default=False, action='store_true', help="Python mode")
-<<<<<<< HEAD
         parser.add_argument('-g', '--gui', default=False, action='store_true', help="GUI mode")
-=======
         parser.add_argument('cmd', nargs='?', default=None, help="Command to execute")
->>>>>>> b0a808a0
         return parser.parse_args()
     args = parse_args()
     if args.python:
