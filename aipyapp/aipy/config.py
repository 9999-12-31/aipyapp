--- conflicted
+++ resolved
@@ -144,11 +144,7 @@
     def reload_config(self):
         self.config = self._load_config()
         return self.config
-<<<<<<< HEAD
-
-=======
-    
->>>>>>> e8f16b1e
+
     def get_config(self):
         return self.config
 
