#!/usr/bin/env python
# -*- coding: utf-8 -*-

import locale

MESSAGES = {
    'zh': {
        'start_instruction': '开始处理指令',
        'start_execute': '开始执行代码块',
        'execute_result': '执行结果',
        'start_feedback': '开始反馈结果',
        'end_instruction': '结束处理指令',
        'no_context': '未找到上下文信息',
        'upload_success': '文章上传成功',
        'upload_failed': '上传失败 (状态码: {})',
        'reset_warning': '严重警告：这将重新初始化❗❗❗',
        'reset_confirm': '如果你确定要继续，请输入 y',
        'llm_response': '响应',
        'env_description': '环境变量名称和意义',
        'description': '描述',
        'unknown_format': '不支持的文件格式',
        'ask_for_packages': '申请安装第三方包',
        'agree_packages': '如果同意，请输入',
        'ask_for_env': '申请获取环境变量 {}，用途',
        'env_exist': '环境变量 {} 存在，返回给代码使用',
        'input_env': '未找到环境变量 {}，请输入',
        'call_failed': '调用失败',
        'think': '思考',
        'publish_disabled': "当前环境不支持发布",
        'auto_confirm': '自动确认',
        'packages_exist': '申请的第三方包已经安装',
        'thinking': '正在绞尽脑汁思考中，请稍等6-60秒',
        'no_available_llm': '没有可用的 LLM，请检查配置文件',
<<<<<<< HEAD
        'banner1_python': "请用 ai('任务') 输入需要 AI 处理的任务 (输入 ai.use(llm) 切换下述 LLM：",
        'banner1': "请输入需要 AI 处理的任务 (输入 /use 切换 下述LLM)",
=======
        'banner1_python': "请用 ai('任务') 输入需要 AI 处理的任务 (输入 ai.use(llm) 切换 下述 LLM：",
        'banner1': "请输入需要 AI 处理的任务 (输入 /use <下述LLM> 切换 )",
>>>>>>> 20fb4e7b
        'default': '默认',
        'available': '可用',
        'ai_mode_enter': '进入 AI 模式，开始处理任务，输入 Ctrl+d 或 /done 结束任务',
        'ai_mode_exit': "[退出 AI 模式]",
        'ai_mode_unknown_command': "[AI 模式] 未知命令",
        'Task Summary': '任务总结',
        'Round': '轮次',
        'Time(s)': '时间(秒)',
        'In Tokens': '输入令牌数',
        'Out Tokens': '输出令牌数',
        'Total Tokens': '总令牌数',
        'sending_task': '正在向 {} 下达任务',
        'error_loading_config': "加载配置时出错: {}",
        'config_file_error': "请检查配置文件路径和格式。",
        'config_not_loaded': "配置尚未加载。",
        'llm_config_not_found': "缺少 'llm' 配置。",
        'trustoken_register_instruction': (
            "当前环境缺少配置文件，请注册一个trustoken账号，可以使用免费赠送的API账号。\n"
            "浏览器打开 https://api.trustoken.ai/register ， 进行账号注册。\n"
            "注册后进行登录，访问页面顶部的“令牌”页面，或者点击这个地址：https://api.trustoken.ai/token \n"
            "点击“复制”按钮，复制令牌到剪贴板。在下面进行粘贴。\n"
            "另外，也可以选择退出，然后手动编辑配置文件 {}，配置自己已有的其他大模型令牌"
        ),
        'prompt_token_input': "请粘贴令牌并按 Enter 键 (输入 'exit' 退出): ",
        'exit_token_prompt': "退出令牌输入流程。",
        'no_token_detected': "未检测到令牌输入。",
        'invalid_token': "输入的令牌不合法，请确保令牌正确，格式为‘sk-xxxxxx……’，或输入 'exit' 退出。",
        'token_saved': "令牌已保存到 {}",
        'token_save_error': "保存令牌时出错: {}"
    },
    'en': {
        'start_instruction': 'Start processing instruction',
        'start_execute': 'Start executing code block',
        'execute_result': 'Execution result',
        'start_feedback': 'Start sending feedback',
        'end_instruction': 'End processing instruction',
        'no_context': 'No context information found',
        'upload_success': 'Article uploaded successfully',
        'upload_failed': 'Upload failed (status code: {})',
        'reset_warning': 'Severe warning: This will reinitialize❗❗❗',
        'reset_confirm': 'If you are sure to continue, enter y',
        'llm_response': 'reply',
        'env_description': 'Environment variable name and meaning',
        'description': 'Description',
        'unknown_format': 'Unsupported file format',
        'ask_for_packages': 'Request to install third-party packages',
        'agree_packages': 'If you agree, please enter',
        'ask_for_env': 'Request to obtain environment variable {}, purpose',
        'env_exist': 'Environment variable {} exists, returned for code use',
        'input_env': 'Environment variable {} not found, please enter',
        'call_failed': 'Call failed',
        'think': 'Think',
        'publish_disabled': "Current environment does not support publishing",
        'auto_confirm': 'Auto confirm',
        'packages_exist': 'Third-party packages have been installed',
        'thinking': 'is thinking hard, please wait 6-60 seconds',
        'no_available_llm': 'No available LLM, please check the configuration file',
        'banner1_python': "Please use ai('task') to enter the task to be processed by AI (enter ai.use(llm) to switch to the following LLM:",
        'banner1': "Please enter the task to be processed by AI (enter /use <following LLM> to switch)",
        'default': 'Default',
        'available': 'Available',
        'ai_mode_enter': 'Enter AI mode, start processing tasks, enter Ctrl+d or /done to end the task',
        'ai_mode_exit': "[Exit AI mode]",
        'ai_mode_unknown_command': "[AI mode] Unknown command",
        'Task Summary': 'Task Summary',
        'Round': 'Round',
        'Time(s)': 'Time(s)',
        'In Tokens': 'In Tokens',
        'Out Tokens': 'Out Tokens',
        'Total Tokens': 'Total Tokens',
        'sending_task': 'Sending task to {}',
        'error_loading_config': "Error loading configuration: {}",
        'config_file_error': "Please check the configuration file path and format.",
        'config_not_loaded': "Configuration not loaded.",
        'llm_config_not_found': "Missing 'llm' configuration.",
        'trustoken_register_instruction': (
            "The current environment lacks a configuration file. Please register for a Trustoken account to use the free API token.\n"
            "Open https://api.trustoken.ai/register to register.\n"
            "After registration, log in and visit the 'Token' page at the top, or navigate to: https://api.trustoken.ai/token\n"
            "Click the 'copy' button to copy your token to the clipboard and paste it here.\n"
            "Alternatively, you can exit now, and manually edit the configuration file {} to configure your existing LLM token."
        ),
        'prompt_token_input': "Please paste the token and press Enter (type 'exit' to quit): ",
        'exit_token_prompt': "Exiting token input process.",
        'no_token_detected': "No token detected.",
        'invalid_token': "The entered token is invalid. Ensure it starts with 'sk-' followed by the correct characters, or type 'exit' to quit.",
        'token_saved': "Token saved to {}",
        'token_save_error': "Error saving token: {}"
    }
}

lang = 'en'
language, _ = locale.getlocale()
if language:
    language = language.lower()
    if language.find('china') >=0 or language.find('chinese') >= 0 or language.find('zh_') >= 0:
        lang = 'zh'

def T(key, *args):
    msg = MESSAGES[lang][key]
    return msg.format(*args) if args else msg<|MERGE_RESOLUTION|>--- conflicted
+++ resolved
@@ -31,13 +31,8 @@
         'packages_exist': '申请的第三方包已经安装',
         'thinking': '正在绞尽脑汁思考中，请稍等6-60秒',
         'no_available_llm': '没有可用的 LLM，请检查配置文件',
-<<<<<<< HEAD
         'banner1_python': "请用 ai('任务') 输入需要 AI 处理的任务 (输入 ai.use(llm) 切换下述 LLM：",
-        'banner1': "请输入需要 AI 处理的任务 (输入 /use 切换 下述LLM)",
-=======
-        'banner1_python': "请用 ai('任务') 输入需要 AI 处理的任务 (输入 ai.use(llm) 切换 下述 LLM：",
         'banner1': "请输入需要 AI 处理的任务 (输入 /use <下述LLM> 切换 )",
->>>>>>> 20fb4e7b
         'default': '默认',
         'available': '可用',
         'ai_mode_enter': '进入 AI 模式，开始处理任务，输入 Ctrl+d 或 /done 结束任务',
